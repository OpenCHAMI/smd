--- conflicted
+++ resolved
@@ -1,7 +1,4 @@
-<<<<<<< HEAD
 version: 2
-=======
->>>>>>> 17779950
 project_name: smd
 before:
   hooks:
@@ -33,21 +30,10 @@
     goarch:
       - amd64
       - arm64
-<<<<<<< HEAD
     goamd64:
       - v4
     env:
       - CGO_ENABLED=0
-=======
-    env:
-      - CGO_ENABLED=1
-      - >-
-        CC={{- if eq .Os "linux" -}}
-            {{- if eq .Arch "amd64" -}}gcc{{- else -}}aarch64-linux-gnu-gcc{{- end -}}
-        {{- else if eq .Os "darwin" -}}
-            {{- if eq .Arch "amd64" -}}clang{{- else -}}clang -target arm64-apple-macos11{{- end -}}
-        {{- end }}
->>>>>>> 17779950
 
   - id: smd-init
     main: ./cmd/smd-init/
@@ -69,23 +55,12 @@
     goarch:
       - amd64
       - arm64
-<<<<<<< HEAD
     goamd64:
       - v4
 
     env:
       - CGO_ENABLED=0
 
-=======
-    env:
-      - CGO_ENABLED=1
-      - >-
-        CC={{- if eq .Os "linux" -}}
-            {{- if eq .Arch "amd64" -}}gcc{{- else -}}aarch64-linux-gnu-gcc{{- end -}}
-        {{- else if eq .Os "darwin" -}}
-            {{- if eq .Arch "amd64" -}}clang{{- else -}}clang -target arm64-apple-macos11{{- end -}}
-        {{- end }}
->>>>>>> 17779950
 
   - id: smd-loader
     main: ./cmd/smd-loader/
@@ -107,22 +82,11 @@
     goarch:
       - amd64
       - arm64
-<<<<<<< HEAD
     goamd64:
       - v4
 
     env:
       - CGO_ENABLED=0
-=======
-    env:
-      - CGO_ENABLED=1
-      - >-
-        CC={{- if eq .Os "linux" -}}
-            {{- if eq .Arch "amd64" -}}gcc{{- else -}}aarch64-linux-gnu-gcc{{- end -}}
-        {{- else if eq .Os "darwin" -}}
-            {{- if eq .Arch "amd64" -}}clang{{- else -}}clang -target arm64-apple-macos11{{- end -}}
-        {{- end }}
->>>>>>> 17779950
 
 dockers:
   - image_templates:
