--- conflicted
+++ resolved
@@ -48,13 +48,7 @@
 type Routes []Route
 
 func (s *SmD) NewRouter(publicRoutes []Route, protectedRoutes []Route) *chi.Mux {
-<<<<<<< HEAD
-	// Setup logger
-	zerolog.TimeFieldFormat = zerolog.TimeFormatUnix
-	logger := zlog.Output(zerolog.ConsoleWriter{Out: os.Stderr})
-
-=======
->>>>>>> 81c2a6f0
+
 	// create router and use recommended middleware
 	router := chi.NewRouter()
 	router.Use(middleware.RequestID)
@@ -62,23 +56,19 @@
 	router.Use(middleware.Logger)
 	router.Use(middleware.Recoverer)
 	router.Use(middleware.StripSlashes)
-<<<<<<< HEAD
-	router.Use(openchami_logger.OpenCHAMILogger(logger))
-=======
+	router.NotFound(http.HandlerFunc(func(w http.ResponseWriter, r *http.Request) {
+		s.Logger(http.NotFoundHandler(), "NotFoundHandler")
+	}))
+
+	// Setup logger
 	if s.ochami {
 		zerolog.TimeFieldFormat = zerolog.TimeFormatUnix
 		logger := zlog.Output(zerolog.ConsoleWriter{Out: os.Stderr})
 
 		router.Use(openchami_logger.OpenCHAMILogger(logger))
 	}
->>>>>>> 81c2a6f0
-	router.NotFound(http.HandlerFunc(func(w http.ResponseWriter, r *http.Request) {
-		s.Logger(http.NotFoundHandler(), "NotFoundHandler")
-	}))
 
 	router.Use(middleware.Timeout(60 * time.Second))
-<<<<<<< HEAD
-=======
 
 	if s.ochami {
 		routes := append(publicRoutes, protectedRoutes...)
@@ -98,7 +88,6 @@
 		}
 	}
 
->>>>>>> 81c2a6f0
 	if s.jwksURL != "" {
 		router.Group(func(r chi.Router) {
 			r.Use(
@@ -167,15 +156,10 @@
 	smdRoutes := s.generateRoutes()
 	path := req.URL.Path
 	for _, smdRoute := range smdRoutes {
-<<<<<<< HEAD
-		if s.router.Match(chi.NewRouteContext(), smdRoute.Method, smdRoute.Pattern) {
-			return []string{smdRoute.Method}
-=======
 		// todo match patterns
 		// for example be able to match a url to the pattern: /hsm/v2/State/Components/{xname}
 		if strings.EqualFold(path, smdRoute.Pattern) {
 			methods = append(methods, smdRoute.Method)
->>>>>>> 81c2a6f0
 		}
 	}
 	return methods
@@ -285,10 +269,6 @@
 
 func (s *SmD) generateProtectedRoutes() Routes {
 	return Routes{
-<<<<<<< HEAD
-=======
-
->>>>>>> 81c2a6f0
 		// Components
 		Route{
 			"doComponentGetV2",
