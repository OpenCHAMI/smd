// MIT License
//
// (C) Copyright [2018-2023] Hewlett Packard Enterprise Development LP
//
// Permission is hereby granted, free of charge, to any person obtaining a
// copy of this software and associated documentation files (the "Software"),
// to deal in the Software without restriction, including without limitation
// the rights to use, copy, modify, merge, publish, distribute, sublicense,
// and/or sell copies of the Software, and to permit persons to whom the
// Software is furnished to do so, subject to the following conditions:
//
// The above copyright notice and this permission notice shall be included
// in all copies or substantial portions of the Software.
//
// THE SOFTWARE IS PROVIDED "AS IS", WITHOUT WARRANTY OF ANY KIND, EXPRESS OR
// IMPLIED, INCLUDING BUT NOT LIMITED TO THE WARRANTIES OF MERCHANTABILITY,
// FITNESS FOR A PARTICULAR PURPOSE AND NONINFRINGEMENT. IN NO EVENT SHALL
// THE AUTHORS OR COPYRIGHT HOLDERS BE LIABLE FOR ANY CLAIM, DAMAGES OR
// OTHER LIABILITY, WHETHER IN AN ACTION OF CONTRACT, TORT OR OTHERWISE,
// ARISING FROM, OUT OF OR IN CONNECTION WITH THE SOFTWARE OR THE USE OR
// OTHER DEALINGS IN THE SOFTWARE.

package main

import (
	"net/http"
	"os"
	"strings"
	"time"

	jwtauth "github.com/OpenCHAMI/jwtauth/v5"
	"github.com/go-chi/chi/v5"
	"github.com/go-chi/chi/v5/middleware"
	"github.com/gorilla/handlers"
	openchami_authenticator "github.com/openchami/chi-middleware/auth"
	openchami_logger "github.com/openchami/chi-middleware/log"
	"github.com/rs/zerolog"
	zlog "github.com/rs/zerolog/log"
)

type Route struct {
	Name        string
	Method      string
	Pattern     string
	HandlerFunc http.HandlerFunc
}

type Routes []Route

func (s *SmD) NewRouter(publicRoutes []Route, protectedRoutes []Route) *chi.Mux {
<<<<<<< HEAD
	// Setup logger
	zerolog.TimeFieldFormat = zerolog.TimeFormatUnix
	logger := zlog.Output(zerolog.ConsoleWriter{Out: os.Stderr})

=======
>>>>>>> 8c7205d4
	// create router and use recommended middleware
	router := chi.NewRouter()
	router.Use(middleware.RequestID)
	router.Use(middleware.RealIP)
	router.Use(middleware.Logger)
	router.Use(middleware.Recoverer)
	router.Use(middleware.StripSlashes)
<<<<<<< HEAD
	router.Use(openchami_logger.OpenCHAMILogger(logger))
=======
	if s.zerolog {
		zerolog.TimeFieldFormat = zerolog.TimeFormatUnix
		logger := zlog.Output(zerolog.ConsoleWriter{Out: os.Stderr})

		router.Use(openchami_logger.OpenCHAMILogger(logger))
	}
>>>>>>> 8c7205d4
	router.NotFound(http.HandlerFunc(func(w http.ResponseWriter, r *http.Request) {
		s.Logger(http.NotFoundHandler(), "NotFoundHandler")
	}))

	router.Use(middleware.Timeout(60 * time.Second))
<<<<<<< HEAD
=======

>>>>>>> 8c7205d4
	if s.jwksURL != "" {
		router.Group(func(r chi.Router) {
			r.Use(
				jwtauth.Verifier(s.tokenAuth),
				openchami_authenticator.AuthenticatorWithRequiredClaims(s.tokenAuth, []string{"sub", "iss", "aud"}),
			)

			// Register protected routes
			for _, route := range protectedRoutes {
				var handler http.Handler = route.HandlerFunc
				if s.lgLvl >= LOG_DEBUG ||
					(!strings.Contains(route.Name, "doReadyGet") &&
						!strings.Contains(route.Name, "doLivenessGet")) {
					handler = handlers.CombinedLoggingHandler(os.Stdout, handler)
					handler = s.Logger(handler, route.Name)
				}
				r.Method(
					route.Method,
					route.Pattern,
					handler,
				)
			}
		})

		// Register public routes
		for _, route := range publicRoutes {
			var handler http.Handler
			handler = route.HandlerFunc
			if s.lgLvl >= LOG_DEBUG ||
				(!strings.Contains(route.Name, "doReadyGet") &&
					!strings.Contains(route.Name, "doLivenessGet")) {
				handler = handlers.CombinedLoggingHandler(os.Stdout, handler)
			}
			router.Method(
				route.Method,
				route.Pattern,
				handler,
			)
		}

	} else {
		routes := append(publicRoutes, protectedRoutes...)
		for _, route := range routes {
			var handler http.Handler
			handler = route.HandlerFunc
			if s.lgLvl >= LOG_DEBUG ||
				(!strings.Contains(route.Name, "doReadyGet") &&
					!strings.Contains(route.Name, "doLivenessGet")) {
				handler = handlers.CombinedLoggingHandler(os.Stdout, handler)
			}
			router.Method(
				route.Method,
				route.Pattern,
				handler,
			)
		}
	}

	router.MethodNotAllowed(http.HandlerFunc(s.doMethodNotAllowedHandler))
	s.router = router
	return router
}

func (s *SmD) getAllMethodsForRequest(req *http.Request) []string {
	var methods []string
	smdRoutes := s.generateRoutes()
	path := req.URL.Path
	for _, smdRoute := range smdRoutes {
<<<<<<< HEAD
		if s.router.Match(chi.NewRouteContext(), smdRoute.Method, smdRoute.Pattern) {
			return []string{smdRoute.Method}
=======
		// todo match patterns
		// for example be able to match a url to the pattern: /hsm/v2/State/Components/{xname}
		if strings.EqualFold(path, smdRoute.Pattern) {
			methods = append(methods, smdRoute.Method)
>>>>>>> 8c7205d4
		}
	}
	return methods
}

func (s *SmD) doMethodNotAllowedHandler(w http.ResponseWriter, r *http.Request) {
	allowString := ""
	//need to dynamically build the list of HTTP methods supported for the failed request
	allMethods := s.getAllMethodsForRequest(r)
	if len(allMethods) > 0 {
		allowString = strings.Join(allMethods[:], ",")
	}
	if allowString != "" {
		w.Header().Set("allow", allowString)
	}
	sendJsonError(w, http.StatusMethodNotAllowed, "allow "+allowString)
}

func (s *SmD) generatePublicRoutes() Routes {
	return Routes{
		///////////////////////////////////////////////////////////////////////
		// v2 API routes
		///////////////////////////////////////////////////////////////////////

		// HSM Service State
		Route{
			"doReadyGetV2",
			strings.ToUpper("Get"),
			s.serviceBaseV2 + "/ready",
			s.doReadyGet,
		},
		Route{
			"doLivenessGetV2",
			strings.ToUpper("Get"),
			s.serviceBaseV2 + "/liveness",
			s.doLivenessGet,
		},
		Route{
			"doValuesGetV2",
			strings.ToUpper("Get"),
			s.valuesBaseV2,
			s.doValuesGet,
		},
		Route{
			"doArchValuesGetV2",
			strings.ToUpper("Get"),
			s.valuesBaseV2 + "/arch",
			s.doArchValuesGet,
		},
		Route{
			"doClassValuesGetV2",
			strings.ToUpper("Get"),
			s.valuesBaseV2 + "/class",
			s.doClassValuesGet,
		},
		Route{
			"doFlagValuesGetV2",
			strings.ToUpper("Get"),
			s.valuesBaseV2 + "/flag",
			s.doFlagValuesGet,
		},
		Route{
			"doNetTypeValuesGetV2",
			strings.ToUpper("Get"),
			s.valuesBaseV2 + "/nettype",
			s.doNetTypeValuesGet,
		},
		Route{
			"doRoleValuesGetV2",
			strings.ToUpper("Get"),
			s.valuesBaseV2 + "/role",
			s.doRoleValuesGet,
		},
		Route{
			"doSubRoleValuesGetV2",
			strings.ToUpper("Get"),
			s.valuesBaseV2 + "/subrole",
			s.doSubRoleValuesGet,
		},
		Route{
			"doStateValuesGetV2",
			strings.ToUpper("Get"),
			s.valuesBaseV2 + "/state",
			s.doStateValuesGet,
		},
		Route{
			"doTypeValuesGetV2",
			strings.ToUpper("Get"),
			s.valuesBaseV2 + "/type",
			s.doTypeValuesGet,
		},
		// other
		Route{
			"doComponentsGetV2",
			strings.ToUpper("Get"),
			s.componentsBaseV2,
			s.doComponentsGet,
		},
		Route{
			"doCompEthInterfacesGetV2",
			strings.ToUpper("Get"),
			s.compEthIntBaseV2,
			s.doCompEthInterfacesGetV2,
		},
	}
}

func (s *SmD) generateProtectedRoutes() Routes {
	return Routes{
<<<<<<< HEAD
=======

>>>>>>> 8c7205d4
		// Components
		Route{
			"doComponentGetV2",
			strings.ToUpper("Get"),
			s.componentsBaseV2 + "/{xname}",
			s.doComponentGet,
		},
		Route{
			"doComponentPutV2",
			strings.ToUpper("Put"),
			s.componentsBaseV2 + "/{xname}",
			s.doComponentPut,
		},
		Route{
			"doComponentDeleteV2",
			strings.ToUpper("Delete"),
			s.componentsBaseV2 + "/{xname}",
			s.doComponentDelete,
		},
		Route{
			"doComponentsPostV2",
			strings.ToUpper("Post"),
			s.componentsBaseV2,
			s.doComponentsPost,
		},
		Route{
			"doComponentsDeleteAllV2",
			strings.ToUpper("Delete"),
			s.componentsBaseV2,
			s.doComponentsDeleteAll,
		},
		Route{
			"doCompBulkStateDataPatchV2",
			"PATCH",
			s.componentsBaseV2 + "/BulkStateData",
			s.doCompBulkStateDataPatch,
		},
		Route{
			"doCompStateDataPatchV2",
			"PATCH",
			s.componentsBaseV2 + "/{xname}/StateData",
			s.doCompStateDataPatch,
		},
		Route{
			"doCompBulkFlagOnlyPatchV2",
			"PATCH",
			s.componentsBaseV2 + "/BulkFlagOnly",
			s.doCompBulkFlagOnlyPatch,
		},
		Route{
			"doCompFlagOnlyPatchV2",
			"PATCH",
			s.componentsBaseV2 + "/{xname}/FlagOnly",
			s.doCompFlagOnlyPatch,
		},
		Route{
			"doCompBulkEnabledPatchV2",
			"PATCH",
			s.componentsBaseV2 + "/BulkEnabled",
			s.doCompBulkEnabledPatch,
		},
		Route{
			"doCompEnabledV2",
			"PATCH",
			s.componentsBaseV2 + "/{xname}/Enabled",
			s.doCompEnabledPatch,
		},
		Route{
			"doCompBulkSwStatusPatchV2",
			"PATCH",
			s.componentsBaseV2 + "/BulkSoftwareStatus",
			s.doCompBulkSwStatusPatch,
		},
		Route{
			"doCompSwStatusV2",
			"PATCH",
			s.componentsBaseV2 + "/{xname}/SoftwareStatus",
			s.doCompSwStatusPatch,
		},
		Route{
			"doCompBulkRolePatchV2",
			"PATCH",
			s.componentsBaseV2 + "/BulkRole",
			s.doCompBulkRolePatch,
		},
		Route{
			"doCompRoleV2",
			"PATCH",
			s.componentsBaseV2 + "/{xname}/Role",
			s.doCompRolePatch,
		},
		Route{
			"doCompBulkNIDPatchV2",
			"PATCH",
			s.componentsBaseV2 + "/BulkNID",
			s.doCompBulkNIDPatch,
		},
		Route{
			"doCompNIDPatchV2",
			"PATCH",
			s.componentsBaseV2 + "/{xname}/NID",
			s.doCompNIDPatch,
		},
		Route{
			"doComponentByNIDGetV2",
			strings.ToUpper("Get"),
			s.componentsBaseV2 + "/ByNID/{nid}",
			s.doComponentByNIDGet,
		},
		Route{
			"doComponentByNIDQueryPostV2",
			strings.ToUpper("Post"),
			s.componentsBaseV2 + "/ByNID/Query",
			s.doComponentByNIDQueryPost,
		},
		Route{
			"doComponentsQueryPostV2",
			strings.ToUpper("Post"),
			s.componentsBaseV2 + "/Query",
			s.doComponentsQueryPost,
		},
		Route{
			"doComponentsQueryGetV2",
			strings.ToUpper("Get"),
			s.componentsBaseV2 + "/Query/{xname}",
			s.doComponentsQueryGet,
		},

		// ComponentEndpoints
		Route{
			"doComponentEndpointGetV2", // Individual entry
			strings.ToUpper("Get"),
			s.compEPBaseV2 + "/{xname}",
			s.doComponentEndpointGet,
		},
		Route{
			"doComponentEndpointDeleteV2", // Individual entry
			strings.ToUpper("Delete"),
			s.compEPBaseV2 + "/{xname}",
			s.doComponentEndpointDelete,
		},
		Route{
			"doComponentEndpointsGetV2", // Whole collection
			strings.ToUpper("Get"),
			s.compEPBaseV2,
			s.doComponentEndpointsGet,
		},
		Route{
			"doComponentEndpointsDeleteAllV2", // Whole collection
			strings.ToUpper("Delete"),
			s.compEPBaseV2,
			s.doComponentEndpointsDeleteAll,
<<<<<<< HEAD
		}, Route{
=======
		},

		// ServiceEndpoints
		Route{
>>>>>>> 8c7205d4
			"doServiceEndpointGetV2", // Individual entry
			strings.ToUpper("Get"),
			s.serviceEPBaseV2 + "/{service}/RedfishEndpoints/{xname}",
			s.doServiceEndpointGet,
		},
		Route{
			"doServiceEndpointDeleteV2", // Individual entry
			strings.ToUpper("Delete"),
			s.serviceEPBaseV2 + "/{service}/RedfishEndpoints/{xname}",
			s.doServiceEndpointDelete,
		},
		Route{
			"doServiceEndpointsGetV2", // Collection by service
			strings.ToUpper("Get"),
			s.serviceEPBaseV2 + "/{service}",
			s.doServiceEndpointsGet,
		},
		Route{
			"doServiceEndpointsGetAllV2", // Whole collection
			strings.ToUpper("Get"),
			s.serviceEPBaseV2,
			s.doServiceEndpointsGetAll,
		},
		Route{
			"doServiceEndpointsDeleteAllV2", // Whole collection
			strings.ToUpper("Delete"),
			s.serviceEPBaseV2,
			s.doServiceEndpointsDeleteAll,
		},

		// Component Ethernet Interfaces - V2
		Route{
			"doCompEthInterfacePostV2",
			strings.ToUpper("Post"),
			s.compEthIntBaseV2,
			s.doCompEthInterfacePostV2,
		},
		Route{
			"doCompEthInterfaceDeleteAllV2",
			strings.ToUpper("Delete"),
			s.compEthIntBaseV2,
			s.doCompEthInterfaceDeleteAll,
		},
		Route{
			"doCompEthInterfaceGetV2",
			strings.ToUpper("Get"),
			s.compEthIntBaseV2 + "/{id}",
			s.doCompEthInterfaceGetV2,
		},
		Route{
			"doCompEthInterfaceDeleteV2",
			strings.ToUpper("Delete"),
			s.compEthIntBaseV2 + "/{id}",
			s.doCompEthInterfaceDelete,
		},
		Route{
			"doCompEthInterfacePatchV2",
			strings.ToUpper("Patch"),
			s.compEthIntBaseV2 + "/{id}",
			s.doCompEthInterfacePatchV2,
		},
		Route{
			"doCompEthInterfaceIPAddressesGetV2",
			strings.ToUpper("Get"),
			s.compEthIntBaseV2 + "/{id}/IPAddresses",
			s.doCompEthInterfaceIPAddressesGetV2,
		},
		Route{
			"doCompEthInterfaceIPAddressPostV2",
			strings.ToUpper("Post"),
			s.compEthIntBaseV2 + "/{id}/IPAddresses",
			s.doCompEthInterfaceIPAddressPostV2,
		},
		Route{
			"doCompEthInterfaceMemberPatchV2",
			strings.ToUpper("Patch"),
			s.compEthIntBaseV2 + "/{id}/IPAddresses/{ipaddr}",
			s.doCompEthInterfaceIPAddressPatchV2,
		},
		Route{
			"doCompEthInterfaceMemberDeleteV2",
			strings.ToUpper("Delete"),
			s.compEthIntBaseV2 + "/{id}/IPAddresses/{ipaddr}",
			s.doCompEthInterfaceIPAddressDeleteV2,
		},

		// NodeMaps
		Route{
			"doNodeMapGetV2",
			strings.ToUpper("Get"),
			s.nodeMapBaseV2 + "/{xname}",
			s.doNodeMapGet,
		},
		Route{
			"doNodeMapsGetV2",
			strings.ToUpper("Get"),
			s.nodeMapBaseV2,
			s.doNodeMapsGet,
		},
		Route{
			"doNodeMapDeleteV2",
			strings.ToUpper("Delete"),
			s.nodeMapBaseV2 + "/{xname}",
			s.doNodeMapDelete,
		},
		Route{
			"doNodeMapPutV2",
			strings.ToUpper("Put"),
			s.nodeMapBaseV2 + "/{xname}",
			s.doNodeMapPut,
		},
		Route{
			"doNodeMapsPostV2",
			strings.ToUpper("Post"),
			s.nodeMapBaseV2,
			s.doNodeMapsPost,
		},
		Route{
			"doNodeMapsDeleteAllV2",
			strings.ToUpper("Delete"),
			s.nodeMapBaseV2,
			s.doNodeMapsDeleteAll,
		},

		// Hardware Inventory History
		Route{
			"doHWInvHistByLocationGetV2",
			strings.ToUpper("Get"),
			s.hwinvByLocBaseV2 + "/History/{xname}",
			s.doHWInvHistByLocationGet,
		},
		Route{
			"doHWInvHistByLocationGetAllV2",
			strings.ToUpper("Get"),
			s.hwinvByLocBaseV2 + "/History",
			s.doHWInvHistByLocationGetAll,
		},
		Route{
			"doHWInvHistByFRUGetV2",
			strings.ToUpper("Get"),
			s.hwinvByLocBaseV2 + "ByFRU/History/{fruid}",
			s.doHWInvHistByFRUGet,
		},
		Route{
			"doHWInvHistByFRUGetAllV2",
			strings.ToUpper("Get"),
			s.hwinvByLocBaseV2 + "ByFRU/History",
			s.doHWInvHistByFRUGetAll,
		},
		Route{
			"doHWInvHistByLocationDeleteV2",
			strings.ToUpper("Delete"),
			s.hwinvByLocBaseV2 + "/History/{xname}",
			s.doHWInvHistByLocationDelete,
		},
		Route{
			"doHWInvHistDeleteAllV2",
			strings.ToUpper("Delete"),
			s.hwinvByLocBaseV2 + "/History",
			s.doHWInvHistDeleteAll,
		},
		Route{
			"doHWInvHistByFRUDeleteV2",
			strings.ToUpper("Delete"),
			s.hwinvByLocBaseV2 + "ByFRU/History/{fruid}",
			s.doHWInvHistByFRUDelete,
		},

		// Hardware Inventory
		Route{
			"doHWInvByLocationQueryGetV2",
			strings.ToUpper("Get"),
			s.hwinvByLocBaseV2 + "/Query/{xname}",
			s.doHWInvByLocationQueryGet,
		},
		Route{
			"doHWInvByFRUGetV2",
			strings.ToUpper("Get"),
			s.hwinvByLocBaseV2 + "ByFRU/{fruid}",
			s.doHWInvByFRUGet,
		},
		Route{
			"doHWInvByFRUGetAllV2",
			strings.ToUpper("Get"),
			s.hwinvByLocBaseV2 + "ByFRU",
			s.doHWInvByFRUGetAll,
		},
		Route{
			"doHWInvByLocationGetV2",
			strings.ToUpper("Get"),
			s.hwinvByLocBaseV2 + "/{xname}",
			s.doHWInvByLocationGet,
		},

		Route{
			"doHWInvByLocationPostV2",
			strings.ToUpper("Post"),
			s.hwinvByLocBaseV2,
			s.doHWInvByLocationPost,
		},

		Route{
			"doHWInvByLocationGetAllV2",
			strings.ToUpper("Get"),
			s.hwinvByLocBaseV2,
			s.doHWInvByLocationGetAll,
		},
		Route{
			"doHWInvByFRUDeleteV2",
			strings.ToUpper("Delete"),
			s.hwinvByLocBaseV2 + "ByFRU/{fruid}",
			s.doHWInvByFRUDelete,
		},
		Route{
			"doHWInvByFRUDeleteAllV2",
			strings.ToUpper("Delete"),
			s.hwinvByLocBaseV2 + "ByFRU",
			s.doHWInvByFRUDeleteAll,
		},
		Route{
			"doHWInvByLocationDeleteV2",
			strings.ToUpper("Delete"),
			s.hwinvByLocBaseV2 + "/{xname}",
			s.doHWInvByLocationDelete,
		},
		Route{
			"doHWInvByLocationDeleteAllV2",
			strings.ToUpper("Delete"),
			s.hwinvByLocBaseV2,
			s.doHWInvByLocationDeleteAll,
		},

		// RefishEndpoints
		Route{
			"doRedfishEndpointGetV2",
			strings.ToUpper("Get"),
			s.redfishEPBaseV2 + "/{xname}",
			s.doRedfishEndpointGet,
		},
		Route{
			"doRedfishEndpointsGetV2",
			strings.ToUpper("Get"),
			s.redfishEPBaseV2,
			s.doRedfishEndpointsGet,
		},
		Route{
			"doRedfishEndpointDeleteV2",
			strings.ToUpper("Delete"),
			s.redfishEPBaseV2 + "/{xname}",
			s.doRedfishEndpointDelete,
		},
		Route{
			"doRedfishEndpointPutV2",
			strings.ToUpper("Put"),
			s.redfishEPBaseV2 + "/{xname}",
			s.doRedfishEndpointPut,
		},
		Route{
			"doRedfishEndpointPatchV2",
			strings.ToUpper("Patch"),
			s.redfishEPBaseV2 + "/{xname}",
			s.doRedfishEndpointPatch,
		},
		Route{
			"doRedfishEndpointsPostV2",
			strings.ToUpper("Post"),
			s.redfishEPBaseV2,
			s.doRedfishEndpointsPost,
		},
		Route{
			"doRedfishEndpointsDeleteAllV2",
			strings.ToUpper("Delete"),
			s.redfishEPBaseV2,
			s.doRedfishEndpointsDeleteAll,
		},
		Route{
			"doRedfishEndpointQueryGetV2",
			strings.ToUpper("Get"),
			s.redfishEPBaseV2 + "/Query/{xname}",
			s.doRedfishEndpointQueryGet,
		},
		Route{
			"doInventoryDiscoverPostV2",
			strings.ToUpper("Post"),
			s.invDiscoverBaseV2,
			s.doInventoryDiscoverPost,
		},
		Route{
			"doDiscoveryStatusGetAllV2",
			strings.ToUpper("Get"),
			s.invDiscStatusBaseV2,
			s.doDiscoveryStatusGetAll,
		},
		Route{
			"doDiscoveryStatusGetV2",
			strings.ToUpper("Get"),
			s.invDiscStatusBaseV2 + "/{id}",
			s.doDiscoveryStatusGet,
		},

		Route{
			"doGetSCNSubscriptionV2",
			strings.ToUpper("Get"),
			s.subscriptionBaseV2 + "/SCN",
			s.doGetSCNSubscriptionsAll,
		},
		Route{
			"doPostSCNSubscriptionV2",
			strings.ToUpper("Post"),
			s.subscriptionBaseV2 + "/SCN",
			s.doPostSCNSubscription,
		},
		Route{
			"doDeleteSCNSubscriptionsV2",
			strings.ToUpper("Delete"),
			s.subscriptionBaseV2 + "/SCN",
			s.doDeleteSCNSubscriptionsAll,
		},
		Route{
			"doGetSCNSubscriptionV2",
			strings.ToUpper("Get"),
			s.subscriptionBaseV2 + "/SCN/{id}",
			s.doGetSCNSubscription,
		},
		Route{
			"doPutSCNSubscriptionV2",
			strings.ToUpper("Put"),
			s.subscriptionBaseV2 + "/SCN/{id}",
			s.doPutSCNSubscription,
		},
		Route{
			"doPatchSCNSubscriptionV2",
			strings.ToUpper("Patch"),
			s.subscriptionBaseV2 + "/SCN/{id}",
			s.doPatchSCNSubscription,
		},
		Route{
			"doDeleteSCNSubscriptionV2",
			strings.ToUpper("Delete"),
			s.subscriptionBaseV2 + "/SCN/{id}",
			s.doDeleteSCNSubscription,
		},

		// Groups
		Route{
			"doGroupsGetV2",
			strings.ToUpper("Get"),
			s.groupsBaseV2,
			s.doGroupsGet,
		},
		Route{
			"doGroupsPostV2",
			strings.ToUpper("Post"),
			s.groupsBaseV2,
			s.doGroupsPost,
		},
		Route{
			"doGroupLabelsGetV2",
			strings.ToUpper("Get"),
			s.groupsBaseV2 + "/labels",
			s.doGroupLabelsGet,
		},
		Route{
			"doGroupGetV2",
			strings.ToUpper("Get"),
			s.groupsBaseV2 + "/{group_label}",
			s.doGroupGet,
		},
		Route{
			"doGroupDeleteV2",
			strings.ToUpper("Delete"),
			s.groupsBaseV2 + "/{group_label}",
			s.doGroupDelete,
		},
		Route{
			"doGroupPatchV2",
			strings.ToUpper("Patch"),
			s.groupsBaseV2 + "/{group_label}",
			s.doGroupPatch,
		},
		Route{
			"doGroupMembersGetV2",
			strings.ToUpper("Get"),
			s.groupsBaseV2 + "/{group_label}/members",
			s.doGroupMembersGet,
		},
		Route{
			"doGroupMembersPostV2",
			strings.ToUpper("Post"),
			s.groupsBaseV2 + "/{group_label}/members",
			s.doGroupMembersPost,
		},
		Route{
			"doGroupMembersPutV2",
			strings.ToUpper("Put"),
			s.groupsBaseV2 + "/{group_label}/members",
			s.doGroupMembersPut,
		},
		Route{
			"doGroupMemberDeleteV2",
			strings.ToUpper("Delete"),
			s.groupsBaseV2 + "/{group_label}/members/{xname_id}",
			s.doGroupMemberDelete,
		},

		// Partitions
		Route{
			"doPartitionsGetV2",
			strings.ToUpper("Get"),
			s.partitionsBaseV2,
			s.doPartitionsGet,
		},
		Route{
			"doPartitionsPostV2",
			strings.ToUpper("Post"),
			s.partitionsBaseV2,
			s.doPartitionsPost,
		},
		Route{
			"doPartitionNamesGetV2",
			strings.ToUpper("Get"),
			s.partitionsBaseV2 + "/names",
			s.doPartitionNamesGet,
		},
		Route{
			"doPartitionGetV2",
			strings.ToUpper("Get"),
			s.partitionsBaseV2 + "/{partition_name}",
			s.doPartitionGet,
		},
		Route{
			"doPartitionDeleteV2",
			strings.ToUpper("Delete"),
			s.partitionsBaseV2 + "/{partition_name}",
			s.doPartitionDelete,
		},
		Route{
			"doPartitionPatchV2",
			strings.ToUpper("Patch"),
			s.partitionsBaseV2 + "/{partition_name}",
			s.doPartitionPatch,
		},
		Route{
			"doPartitionMembersGetV2",
			strings.ToUpper("Get"),
			s.partitionsBaseV2 + "/{partition_name}/members",
			s.doPartitionMembersGet,
		},
		Route{
			"doPartitionMembersPostV2",
			strings.ToUpper("Post"),
			s.partitionsBaseV2 + "/{partition_name}/members",
			s.doPartitionMembersPost,
		},
		Route{
			"doPartitionMemberDeleteV2",
			strings.ToUpper("Delete"),
			s.partitionsBaseV2 + "/{partition_name}/members/{xname_id}",
			s.doPartitionMemberDelete,
		},

		// Memberships
		Route{
			"doMembershipsGetV2",
			strings.ToUpper("Get"),
			s.membershipsBaseV2,
			s.doMembershipsGet,
		},
		Route{
			"doMembershipGetV2",
			strings.ToUpper("Get"),
			s.membershipsBaseV2 + "/{xname}",
			s.doMembershipGet,
		},

		// V2 Component Locks

		//Admin reservedMap
		Route{
			"doCompLocksReservationRemoveV2",
			strings.ToUpper("Post"),
			s.compLockBaseV2 + "/reservations/remove",
			s.doCompLocksReservationRemove,
		},
		Route{
			"doCompLocksReservationReleaseV2",
			strings.ToUpper("Post"),
			s.compLockBaseV2 + "/reservations/release",
			s.doCompLocksReservationRelease,
		},
		Route{
			"doCompLocksReservationCreateV2",
			strings.ToUpper("Post"),
			s.compLockBaseV2 + "/reservations",
			s.doCompLocksReservationCreate,
		},

		//Service reservedMap
		Route{
			"doCompLocksServiceReservationRenewV2",
			strings.ToUpper("Post"),
			s.compLockBaseV2 + "/service/reservations/renew",
			s.doCompLocksServiceReservationRenew,
		},
		Route{
			"doCompLocksServiceReservationReleaseV2",
			strings.ToUpper("Post"),
			s.compLockBaseV2 + "/service/reservations/release",
			s.doCompLocksServiceReservationRelease,
		},
		Route{
			"doCompLocksServiceReservationCreateV2",
			strings.ToUpper("Post"),
			s.compLockBaseV2 + "/service/reservations",
			s.doCompLocksServiceReservationCreate,
		},
		Route{
			"doCompLocksServiceReservationCheckV2",
			strings.ToUpper("Post"),
			s.compLockBaseV2 + "/service/reservations/check",
			s.doCompLocksServiceReservationCheck,
		},

		//Admin Locks
		Route{
			"doCompLocksStatusV2",
			strings.ToUpper("Post"),
			s.compLockBaseV2 + "/status",
			s.doCompLocksStatus,
		},
		Route{
			"doCompLocksStatusGetV2",
			strings.ToUpper("Get"),
			s.compLockBaseV2 + "/status",
			s.doCompLocksStatusGet,
		},
		Route{
			"doCompLocksLockV2",
			strings.ToUpper("Post"),
			s.compLockBaseV2 + "/lock",
			s.doCompLocksLock,
		},
		Route{
			"doCompLocksUnlockV2",
			strings.ToUpper("Post"),
			s.compLockBaseV2 + "/unlock",
			s.doCompLocksUnlock,
		},
		Route{
			"doCompLocksRepairV2",
			strings.ToUpper("Post"),
			s.compLockBaseV2 + "/repair",
			s.doCompLocksRepair,
		},
		Route{
			"doCompLocksDisableV2",
			strings.ToUpper("Post"),
			s.compLockBaseV2 + "/disable",
			s.doCompLocksDisable,
		},

		// PowerMaps
		Route{
			"doPowerMapGetV2",
			strings.ToUpper("Get"),
			s.powerMapBaseV2 + "/{xname}",
			s.doPowerMapGet,
		},
		Route{
			"doPowerMapsGetV2",
			strings.ToUpper("Get"),
			s.powerMapBaseV2,
			s.doPowerMapsGet,
		},
		Route{
			"doPowerMapDeleteV2",
			strings.ToUpper("Delete"),
			s.powerMapBaseV2 + "/{xname}",
			s.doPowerMapDelete,
		},
		Route{
			"doPowerMapPutV2",
			strings.ToUpper("Put"),
			s.powerMapBaseV2 + "/{xname}",
			s.doPowerMapPut,
		},
		Route{
			"doPowerMapsPostV2",
			strings.ToUpper("Post"),
			s.powerMapBaseV2,
			s.doPowerMapsPost,
		},
		Route{
			"doPowerMapsDeleteAllV2",
			strings.ToUpper("Delete"),
			s.powerMapBaseV2,
			s.doPowerMapsDeleteAll,
		},
	}
}

func (s *SmD) generateRoutes() Routes {
	return append(s.generatePublicRoutes(), s.generateProtectedRoutes()...)
}<|MERGE_RESOLUTION|>--- conflicted
+++ resolved
@@ -48,13 +48,6 @@
 type Routes []Route
 
 func (s *SmD) NewRouter(publicRoutes []Route, protectedRoutes []Route) *chi.Mux {
-<<<<<<< HEAD
-	// Setup logger
-	zerolog.TimeFieldFormat = zerolog.TimeFormatUnix
-	logger := zlog.Output(zerolog.ConsoleWriter{Out: os.Stderr})
-
-=======
->>>>>>> 8c7205d4
 	// create router and use recommended middleware
 	router := chi.NewRouter()
 	router.Use(middleware.RequestID)
@@ -62,25 +55,18 @@
 	router.Use(middleware.Logger)
 	router.Use(middleware.Recoverer)
 	router.Use(middleware.StripSlashes)
-<<<<<<< HEAD
-	router.Use(openchami_logger.OpenCHAMILogger(logger))
-=======
 	if s.zerolog {
 		zerolog.TimeFieldFormat = zerolog.TimeFormatUnix
 		logger := zlog.Output(zerolog.ConsoleWriter{Out: os.Stderr})
 
 		router.Use(openchami_logger.OpenCHAMILogger(logger))
 	}
->>>>>>> 8c7205d4
 	router.NotFound(http.HandlerFunc(func(w http.ResponseWriter, r *http.Request) {
 		s.Logger(http.NotFoundHandler(), "NotFoundHandler")
 	}))
 
 	router.Use(middleware.Timeout(60 * time.Second))
-<<<<<<< HEAD
-=======
-
->>>>>>> 8c7205d4
+
 	if s.jwksURL != "" {
 		router.Group(func(r chi.Router) {
 			r.Use(
@@ -149,15 +135,10 @@
 	smdRoutes := s.generateRoutes()
 	path := req.URL.Path
 	for _, smdRoute := range smdRoutes {
-<<<<<<< HEAD
-		if s.router.Match(chi.NewRouteContext(), smdRoute.Method, smdRoute.Pattern) {
-			return []string{smdRoute.Method}
-=======
 		// todo match patterns
 		// for example be able to match a url to the pattern: /hsm/v2/State/Components/{xname}
 		if strings.EqualFold(path, smdRoute.Pattern) {
 			methods = append(methods, smdRoute.Method)
->>>>>>> 8c7205d4
 		}
 	}
 	return methods
@@ -267,10 +248,6 @@
 
 func (s *SmD) generateProtectedRoutes() Routes {
 	return Routes{
-<<<<<<< HEAD
-=======
-
->>>>>>> 8c7205d4
 		// Components
 		Route{
 			"doComponentGetV2",
@@ -423,14 +400,10 @@
 			strings.ToUpper("Delete"),
 			s.compEPBaseV2,
 			s.doComponentEndpointsDeleteAll,
-<<<<<<< HEAD
-		}, Route{
-=======
 		},
 
 		// ServiceEndpoints
 		Route{
->>>>>>> 8c7205d4
 			"doServiceEndpointGetV2", // Individual entry
 			strings.ToUpper("Get"),
 			s.serviceEPBaseV2 + "/{service}/RedfishEndpoints/{xname}",
