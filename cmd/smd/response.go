package main

import (
	"encoding/json"
	"fmt"
	"net/http"

	base "github.com/Cray-HPE/hms-base"
	"github.com/OpenCHAMI/smd/v2/pkg/sm"
)

type Response struct {
	Code    int    `json:"code"`
	Message string `json:"message"`
}

func sendJSON(w http.ResponseWriter, code int, data interface{}) {
	w.Header().Set("Content-Type", "application/json")
	w.WriteHeader(code)
<<<<<<< HEAD
	if data != nil {
=======
	if data != nil && code != http.StatusNoContent {
>>>>>>> 81c2a6f0
		if err := json.NewEncoder(w).Encode(data); err != nil {
			fmt.Printf("Couldn't encode JSON: %s\n", err)
		}
	}
}

func sendJsonError(w http.ResponseWriter, code int, msg string) {
	if code < 400 {
		sendJSON(w, code, Response{0, msg})
	} else {
		base.SendProblemDetailsGeneric(w, code, msg)
	}
}

func sendJsonResponse(w http.ResponseWriter, code int, msg string) {
	sendJSON(w, code, Response{code, msg})
}

func sendJsonDBError(w http.ResponseWriter, prefix, internalErr string, err error) {
	if base.IsHMSError(err) {
		sendJsonError(w, http.StatusBadRequest, prefix+err.Error())
	} else {
		sendJsonError(w, http.StatusInternalServerError, internalErr)
	}
}

func sendResourceArray(w http.ResponseWriter, code int, collectionURI string, uris []*sm.ResourceURI) {
	if len(uris) == 1 {
		w.Header().Set("Location", uris[0].URI)
	} else if len(uris) > 1 {
		w.Header().Set("Location", collectionURI)
	}
	sendJSON(w, code, uris)
<<<<<<< HEAD
}

func sendResource(w http.ResponseWriter, code int, uri *sm.ResourceURI) {
	if uri != nil {
		w.Header().Set("Location", uri.URI)
	}
	sendJSON(w, code, uri)
}


func sendJsonNewResourceIDArray(w http.ResponseWriter, collectionURI string, uris []*sm.ResourceURI) {
	if len(uris) == 0 {
		sendJSON(w, http.StatusNoContent, nil)
	} else {
		sendResourceArray(w, http.StatusCreated, collectionURI, uris)
=======
}

func sendResource(w http.ResponseWriter, code int, uri *sm.ResourceURI) {
	if uri != nil {
		w.Header().Set("Location", uri.URI)
>>>>>>> 81c2a6f0
	}
	sendJSON(w, code, uri)
}

<<<<<<< HEAD
=======
func sendJsonNewResourceIDArray(w http.ResponseWriter, collectionURI string, uris []*sm.ResourceURI) {
	if len(uris) == 0 {
		sendJSON(w, http.StatusNoContent, nil)
	} else {
		sendResourceArray(w, http.StatusCreated, collectionURI, uris)
	}
}

>>>>>>> 81c2a6f0
func sendJsonNewResourceID(w http.ResponseWriter, uri *sm.ResourceURI) {
	if uri == nil {
		sendJSON(w, http.StatusNoContent, nil)
	} else {
		sendResource(w, http.StatusCreated, uri)
	}
}

func sendJsonResourceIDArray(w http.ResponseWriter, uris []*sm.ResourceURI) {
	if len(uris) == 0 {
		sendJSON(w, http.StatusNoContent, nil)
	} else {
		sendJSON(w, http.StatusOK, uris)
	}
}

func sendJsonObject(w http.ResponseWriter, code int, obj interface{}) {
	if obj == nil {
		sendJSON(w, http.StatusNoContent, nil)
	} else {
		sendJSON(w, code, obj)
	}
}

func sendJsonCompRsp(w http.ResponseWriter, comp *base.Component) {
	sendJsonObject(w, http.StatusOK, comp)
}

func sendJsonCompArrayRsp(w http.ResponseWriter, comps *base.ComponentArray) {
	sendJsonObject(w, http.StatusOK, comps)
}

func sendJsonNodeMapRsp(w http.ResponseWriter, m *sm.NodeMap) {
	sendJsonObject(w, http.StatusOK, m)
}

func sendJsonNodeMapArrayRsp(w http.ResponseWriter, nnms *sm.NodeMapArray) {
	sendJsonObject(w, http.StatusOK, nnms)
}

func sendJsonHWInvByLocRsp(w http.ResponseWriter, hl *sm.HWInvByLoc) {
	sendJsonObject(w, http.StatusOK, hl)
}

func sendJsonHWInvByLocsRsp(w http.ResponseWriter, hl []*sm.HWInvByLoc) {
	sendJsonObject(w, http.StatusOK, hl)
}

func sendJsonHWInvByFRURsp(w http.ResponseWriter, hf *sm.HWInvByFRU) {
	sendJsonObject(w, http.StatusOK, hf)
}

func sendJsonHWInvByFRUsRsp(w http.ResponseWriter, hf []*sm.HWInvByFRU) {
	sendJsonObject(w, http.StatusOK, hf)
}

func sendJsonSystemHWInvRsp(w http.ResponseWriter, hw *sm.SystemHWInventory) {
	sendJsonObject(w, http.StatusOK, hw)
}

func sendJsonHWInvHistRsp(w http.ResponseWriter, hh *sm.HWInvHistArray) {
	sendJsonObject(w, http.StatusOK, hh)
}

func sendJsonHWInvHistArrayRsp(w http.ResponseWriter, hhs *sm.HWInvHistResp) {
	sendJsonObject(w, http.StatusOK, hhs)
}

func sendJsonRFEndpointRsp(w http.ResponseWriter, ep *sm.RedfishEndpoint) {
	sendJsonObject(w, http.StatusOK, ep)
}

func sendJsonRFEndpointArrayRsp(w http.ResponseWriter, eps *sm.RedfishEndpointArray) {
	sendJsonObject(w, http.StatusOK, eps)
}

func sendJsonCompEndpointRsp(w http.ResponseWriter, cep *sm.ComponentEndpoint) {
	sendJsonObject(w, http.StatusOK, cep)
}

func sendJsonCompEndpointArrayRsp(w http.ResponseWriter, ceps *sm.ComponentEndpointArray) {
	sendJsonObject(w, http.StatusOK, ceps)
}

func sendJsonServiceEndpointRsp(w http.ResponseWriter, sep *sm.ServiceEndpoint) {
	sendJsonObject(w, http.StatusOK, sep)
}

func sendJsonServiceEndpointArrayRsp(w http.ResponseWriter, seps *sm.ServiceEndpointArray) {
	sendJsonObject(w, http.StatusOK, seps)
}

func sendJsonCompEthInterfaceRsp(w http.ResponseWriter, cei *sm.CompEthInterface) {
	sendJsonObject(w, http.StatusOK, cei)
}

func sendJsonCompEthInterfaceArrayRsp(w http.ResponseWriter, ceis []*sm.CompEthInterface) {
	sendJsonObject(w, http.StatusOK, ceis)
}

func sendJsonCompEthInterfaceV2Rsp(w http.ResponseWriter, cei *sm.CompEthInterfaceV2) {
	sendJsonObject(w, http.StatusOK, cei)
}

func sendJsonCompEthInterfaceV2ArrayRsp(w http.ResponseWriter, ceis []*sm.CompEthInterfaceV2) {
	sendJsonObject(w, http.StatusOK, ceis)
}

func sendJsonCompEthInterfaceIPAddressMappingsRsp(w http.ResponseWriter, ipm *sm.IPAddressMapping) {
	sendJsonObject(w, http.StatusOK, ipm)
}

func sendJsonCompEthInterfaceIPAddressMappingsArrayRsp(w http.ResponseWriter, ceis []sm.IPAddressMapping) {
	sendJsonObject(w, http.StatusOK, ceis)
}

func sendJsonDiscoveryStatusRsp(w http.ResponseWriter, stat *sm.DiscoveryStatus) {
	sendJsonObject(w, http.StatusOK, stat)
}

func sendJsonDiscoveryStatusArrayRsp(w http.ResponseWriter, stats []*sm.DiscoveryStatus) {
	sendJsonObject(w, http.StatusOK, stats)
}

func sendJsonSCNSubscriptionArrayRsp(w http.ResponseWriter, subs *sm.SCNSubscriptionArray) {
	sendJsonObject(w, http.StatusOK, subs)
}

func sendJsonSCNSubscriptionRsp(w http.ResponseWriter, sub *sm.SCNSubscription) {
	sendJsonObject(w, http.StatusOK, sub)
}

func sendJsonGroupArrayRsp(w http.ResponseWriter, groups *[]sm.Group) {
	sendJsonObject(w, http.StatusOK, groups)
}

func sendJsonGroupRsp(w http.ResponseWriter, group *sm.Group) {
	sendJsonObject(w, http.StatusOK, group)
}

func sendJsonStringArrayRsp(w http.ResponseWriter, strs *[]string) {
	sendJsonObject(w, http.StatusOK, strs)
}

func sendJsonMembersRsp(w http.ResponseWriter, members *sm.Members) {
	sendJsonObject(w, http.StatusOK, members)
}

func sendJsonPartitionArrayRsp(w http.ResponseWriter, parts *[]sm.Partition) {
	sendJsonObject(w, http.StatusOK, parts)
}

func sendJsonPartitionRsp(w http.ResponseWriter, part *sm.Partition) {
	sendJsonObject(w, http.StatusOK, part)
}

func sendJsonMembershipArrayRsp(w http.ResponseWriter, memberships []*sm.Membership) {
	sendJsonObject(w, http.StatusOK, memberships)
}

func sendJsonMembershipRsp(w http.ResponseWriter, membership *sm.Membership) {
	sendJsonObject(w, http.StatusOK, membership)
}

func sendJsonCompLockV2Rsp(w http.ResponseWriter, cls sm.CompLockV2Status) {
	sendJsonObject(w, http.StatusOK, cls)
}

func sendJsonCompLockV2UpdateRsp(w http.ResponseWriter, clu sm.CompLockV2UpdateResult) {
	sendJsonObject(w, http.StatusOK, clu)
}

func sendJsonCompReservationRsp(w http.ResponseWriter, crs sm.CompLockV2ReservationResult) {
	sendJsonObject(w, http.StatusOK, crs)
}

func sendJsonPowerMapRsp(w http.ResponseWriter, m *sm.PowerMap) {
	sendJsonObject(w, http.StatusOK, m)
}

func sendJsonPowerMapArrayRsp(w http.ResponseWriter, ms []*sm.PowerMap) {
	sendJsonObject(w, http.StatusOK, ms)
}

func sendJsonValueRsp(w http.ResponseWriter, vals *HMSValues) {
	sendJsonObject(w, http.StatusOK, vals)
}<|MERGE_RESOLUTION|>--- conflicted
+++ resolved
@@ -17,11 +17,7 @@
 func sendJSON(w http.ResponseWriter, code int, data interface{}) {
 	w.Header().Set("Content-Type", "application/json")
 	w.WriteHeader(code)
-<<<<<<< HEAD
-	if data != nil {
-=======
 	if data != nil && code != http.StatusNoContent {
->>>>>>> 81c2a6f0
 		if err := json.NewEncoder(w).Encode(data); err != nil {
 			fmt.Printf("Couldn't encode JSON: %s\n", err)
 		}
@@ -55,7 +51,6 @@
 		w.Header().Set("Location", collectionURI)
 	}
 	sendJSON(w, code, uris)
-<<<<<<< HEAD
 }
 
 func sendResource(w http.ResponseWriter, code int, uri *sm.ResourceURI) {
@@ -65,34 +60,14 @@
 	sendJSON(w, code, uri)
 }
 
-
 func sendJsonNewResourceIDArray(w http.ResponseWriter, collectionURI string, uris []*sm.ResourceURI) {
 	if len(uris) == 0 {
 		sendJSON(w, http.StatusNoContent, nil)
 	} else {
 		sendResourceArray(w, http.StatusCreated, collectionURI, uris)
-=======
-}
-
-func sendResource(w http.ResponseWriter, code int, uri *sm.ResourceURI) {
-	if uri != nil {
-		w.Header().Set("Location", uri.URI)
->>>>>>> 81c2a6f0
-	}
-	sendJSON(w, code, uri)
-}
-
-<<<<<<< HEAD
-=======
-func sendJsonNewResourceIDArray(w http.ResponseWriter, collectionURI string, uris []*sm.ResourceURI) {
-	if len(uris) == 0 {
-		sendJSON(w, http.StatusNoContent, nil)
-	} else {
-		sendResourceArray(w, http.StatusCreated, collectionURI, uris)
-	}
-}
-
->>>>>>> 81c2a6f0
+	}
+}
+
 func sendJsonNewResourceID(w http.ResponseWriter, uri *sm.ResourceURI) {
 	if uri == nil {
 		sendJSON(w, http.StatusNoContent, nil)
