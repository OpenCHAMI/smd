--- conflicted
+++ resolved
@@ -34,15 +34,9 @@
 
 	base "github.com/Cray-HPE/hms-base"
 	compcreds "github.com/Cray-HPE/hms-compcredentials"
-<<<<<<< HEAD
 	"github.com/OpenCHAMI/smd/v2/internal/hmsds"
 	"github.com/OpenCHAMI/smd/v2/pkg/rf"
 	"github.com/OpenCHAMI/smd/v2/pkg/sm"
-=======
-	"github.com/Cray-HPE/hms-smd/v2/internal/hmsds"
-	"github.com/Cray-HPE/hms-smd/v2/pkg/rf"
-	"github.com/Cray-HPE/hms-smd/v2/pkg/sm"
->>>>>>> 81c2a6f0
 	"github.com/go-chi/chi/v5"
 	"github.com/openchami/schemas/schemas"
 	redfish "github.com/openchami/schemas/schemas/csm"
@@ -2252,33 +2246,6 @@
 			return
 		}
 
-<<<<<<< HEAD
-	}
-
-	// parse incoming data to add components, component endpoints, and ethernet interfaces
-	var (
-		schemaVersion = s.getSchemaVersion(w, body)
-		eps           = &sm.RedfishEndpointArray{
-			RedfishEndpoints: []*sm.RedfishEndpoint{ep},
-		}
-	)
-	if schemaVersion <= 0 {
-		// parse data and populate component endpoints before inserting into db
-		err = s.parseRedfishEndpointData(w, eps, body)
-		if err != nil {
-			sendJsonError(w, http.StatusInternalServerError,
-				fmt.Sprintf("failed parsing post data: %w", err))
-		}
-	} else {
-		// parse data using the new inventory data format (will conform to schema)
-		err = s.parseRedfishEndpointDataV2(w, body, true)
-		if err != nil {
-			sendJsonError(w, http.StatusInternalServerError,
-				fmt.Sprintf("failed parsing post data (V2): %w", err))
-		}
-	}
-
-=======
 	}
 
 	// parse incoming data to add components, component endpoints, and ethernet interfaces
@@ -2304,7 +2271,6 @@
 		}
 	}
 
->>>>>>> 81c2a6f0
 	// Store credentials that are given in vault
 	if s.writeVault {
 		// Don't store empty credentials
@@ -2585,23 +2551,6 @@
 	// in JSON format.
 	//
 
-<<<<<<< HEAD
-	// check for the data format sent via the schema version
-	schemaVersion := s.getSchemaVersion(w, body)
-	if schemaVersion <= 0 {
-		// parse data and populate component endpoints before inserting into db
-		err = s.parseRedfishEndpointData(w, eps, body)
-		if err != nil {
-			sendJsonError(w, http.StatusInternalServerError,
-				fmt.Sprintf("failed parsing post data: %w", err))
-		}
-	} else {
-		// parse data using the new inventory data format (will conform to schema)
-		err = s.parseRedfishEndpointDataV2(w, body, false)
-		if err != nil {
-			sendJsonError(w, http.StatusInternalServerError,
-				fmt.Sprintf("failed parsing post data (V2): %w", err))
-=======
 	if s.ochami {
 		// check for the data format sent via the schema version
 		schemaVersion := s.getSchemaVersion(w, body)
@@ -2619,7 +2568,6 @@
 				sendJsonError(w, http.StatusInternalServerError,
 					fmt.Sprintf("failed parsing post data (V2): %v", err))
 			}
->>>>>>> 81c2a6f0
 		}
 	}
 
@@ -2630,10 +2578,6 @@
 
 // Parse the incoming JSON data, extracts specific keys, and writes the data
 // to the database
-<<<<<<< HEAD
-=======
-// Used for ochami where discovery is diabled
->>>>>>> 81c2a6f0
 func (s *SmD) parseRedfishEndpointData(w http.ResponseWriter, eps *sm.RedfishEndpointArray, data []byte) error {
 	s.lg.Printf("parsing request data using default parsing method...")
 	var obj map[string]any
@@ -2723,10 +2667,6 @@
 	return nil
 }
 
-<<<<<<< HEAD
-=======
-// Used for ochami where discovery is diabled
->>>>>>> 81c2a6f0
 func (s *SmD) parseRedfishEndpointDataV2(w http.ResponseWriter, data []byte, forceUpdate bool) error {
 	s.lg.Printf("parsing request data using V2 parsing method...")
 
@@ -2756,13 +2696,8 @@
 	err = json.Unmarshal(data, &root)
 	if err != nil {
 		sendJsonError(w, http.StatusInternalServerError,
-<<<<<<< HEAD
-			fmt.Sprintf("failed to unmarshal Redfish data: %w", err))
-		return fmt.Errorf("failed to unmarshal Redfish data: %w", err)
-=======
 			fmt.Sprintf("failed to unmarshal Redfish data: %v", err))
 		return fmt.Errorf("failed to unmarshal Redfish data: %v", err)
->>>>>>> 81c2a6f0
 	}
 
 	// function to add EthernetInterface to NICs
@@ -2848,11 +2783,7 @@
 		rowsAffected, err := s.db.InsertComponent(&component)
 		if err != nil {
 			sendJsonError(w, http.StatusInternalServerError,
-<<<<<<< HEAD
-				fmt.Sprintf("failed to insert %d component(s): %w", rowsAffected, err))
-=======
 				fmt.Sprintf("failed to insert %d component(s): %v", rowsAffected, err))
->>>>>>> 81c2a6f0
 			if forceUpdate {
 				// upsert here to keep allow returning error for duplicates when not forcing updates
 				_, err := s.db.UpsertComponents([]*base.Component{&component}, false)
@@ -2922,35 +2853,22 @@
 			rowsAffected, err := s.db.InsertComponent(&component)
 			if err != nil {
 				sendJsonError(w, http.StatusInternalServerError,
-<<<<<<< HEAD
-					fmt.Sprintf("failed to insert %d component(s): %w", rowsAffected, err))
-=======
 					fmt.Sprintf("failed to insert %d component(s): %v", rowsAffected, err))
->>>>>>> 81c2a6f0
 
 				// upsert here to keep allow returning error for duplicates when not forcing updates
 				_, err := s.db.UpsertComponents([]*base.Component{&component}, false)
 				if err != nil {
 					return fmt.Errorf("failed to update component: %w", err)
 				}
-<<<<<<< HEAD
-				return fmt.Errorf("failed to insert %d component(s): %w", rowsAffected, err)
-=======
 				return fmt.Errorf("failed to insert %d component(s): %v", rowsAffected, err)
->>>>>>> 81c2a6f0
 			}
 
 			// component endpoints
 			err = s.db.UpsertCompEndpoint(&componentEndpoint)
 			if err != nil {
 				sendJsonError(w, http.StatusInternalServerError,
-<<<<<<< HEAD
-					fmt.Sprintf("failed to upsert component endpoint: %w", err))
-				return fmt.Errorf("failed to upsert component endpoint: %w", err)
-=======
 					fmt.Sprintf("failed to upsert component endpoint: %v", err))
 				return fmt.Errorf("failed to upsert component endpoint: %v", err)
->>>>>>> 81c2a6f0
 			}
 		}
 	}
@@ -2959,10 +2877,6 @@
 }
 
 // getSchemaVersion() tries to extract the schema version from the JSON data.
-<<<<<<< HEAD
-=======
-// Used for ochami where discovery is diabled
->>>>>>> 81c2a6f0
 func (s *SmD) getSchemaVersion(w http.ResponseWriter, data []byte) int {
 	var (
 		schemaVersion int = 0 // default to 0
@@ -2975,11 +2889,7 @@
 	err = json.Unmarshal(data, &root)
 	if err != nil {
 		sendJsonError(w, http.StatusInternalServerError,
-<<<<<<< HEAD
-			fmt.Sprintf("failed to unmarshal data: %w", err))
-=======
 			fmt.Sprintf("failed to unmarshal data: %v", err))
->>>>>>> 81c2a6f0
 	}
 
 	// try and extract schema version and set if valid
@@ -5226,16 +5136,6 @@
 			"error decoding JSON "+err.Error())
 		return
 	}
-<<<<<<< HEAD
-	s.lg.Printf("doParitionMembersPost(): Skipping 'xname' check.")
-	// normID := base.NormalizeHMSCompID(memberIn.ID)
-	// if !base.IsHMSCompIDValid(normID) {
-	// 	s.lg.Printf("doPartitionMembersPost(): Invalid xname ID.")
-	// 	sendJsonError(w, http.StatusBadRequest, "invalid xname ID")
-	// 	return
-	// }
-	normID := memberIn.ID
-=======
 	normID := memberIn.ID
 	if !s.ochami {
 		// CSM requires that the ID is an xname.
@@ -5247,7 +5147,6 @@
 			return
 		}
 	}
->>>>>>> 81c2a6f0
 	id, err := s.db.AddPartitionMember(name, normID)
 	if err != nil {
 		s.lg.Printf("doPartitionMembersPost(): %s %s Err: %s", r.RemoteAddr,
