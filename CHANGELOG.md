--- conflicted
+++ resolved
@@ -5,17 +5,17 @@
 The format is based on [Keep a Changelog](https://keepachangelog.com/en/1.0.0/),
 and this project adheres to [Semantic Versioning](https://semver.org/spec/v2.0.0.html).
 
+## [1.28.5] - 2021-04-06
+
+### Fixed
+
+- CASMHMS-4593 - PATCH /v2/Inventory/EthernetInterfaces/<id> now allows ComponentID only patches
+
 ## [1.28.4] - 2021-04-06
 
-<<<<<<< HEAD
-### Fixed
-
-- CASMHMS-4593 - PATCH /v2/Inventory/EthernetInterfaces/<id> now allows ComponentID only patches
-=======
 ### Changed
 
 - CASMHMS-4579 - Update the cray-service chart to 2.4.5.
->>>>>>> 6cfc628d
 
 ## [1.28.3] - 2021-03-31
 
