# Changelog

All notable changes to this project will be documented in this file.

The format is based on [Keep a Changelog](https://keepachangelog.com/en/1.0.0/),
and this project adheres to [Semantic Versioning](https://semver.org/spec/v2.0.0.html).

<<<<<<< HEAD
## [1.43.0] - 2022-02-02

### Added

- CASMHMS-5353 - Added CheckDeputyKeys() method to service_reservations package.
=======
## [1.43.0] - 2022-01-31

### Fixed

- CASMHMS-5348 - Fixed NULL value issue with POST /Inventory/EthernetInterfaces
>>>>>>> 216b87e7

## [1.42.0] - 2022-01-24

### Added

- CASMHMS-633 - Added HSM hardware inventory unit tests.

## [1.41.0] - 2022-01-11

### Added

- CASMHMS-632 - Added HSM component endpoint unit tests.

## [1.40.0] - 2022-01-06

### Added

- CASMHMS-634 - Added HSM Redfish endpoint unit tests.

## [1.39.0] - 2021-12-21

### Changed

Replaced golang Sarama kafka interface with Confluent.

## [1.38.0] - 2021-12-07

### Added

- CASMTRIAGE-2801 - Added support for HPE PDUs to ComponentEndpoints CT test.

- Added vaild state transitions section to the HSM swagger doc.

### Changed

- Corrections to the HSM swagger doc including correcting typos, updating parameter descriptions to include valid values, updating parameter descriptions to include if they can be specified multiple times, and properly marking fields as required.

## [1.37.0] - 2021-11-05

### Added

- Support for HPE PDUs

## [1.36.0] - 2021-11-19

### Changed

- CASMHMS-5205 - Rename HSM CT smoke tests to swap execution order.

## [1.35.0] - 2021-11-18

### Changed

- CASMHMS-5198 - Updated image refs in the chart.

## [1.34.0] - 2021-11-16

### Changed

- CASMHMS-5272 - Added support for AuxiliaryController Redfish subtype to ComponentEndpoints CT test.

## [1.33.0] - 2021-11-12

### Changed

- CASMHMS-5239 - HSM now kicks off re-discovery for nodeBMCs when a power on redfish event is received for its slot.

### Fixed

- CASMHMS-5233 - HSM correctly ignores duplicate xnames given as arguments to `POST /Inventory/Discover`

## [1.32.0] - 2021-10-27

### Added

- CASMHMS-5055 - Added SMD CT test RPM.

## [1.31.0] - 2021-10-19

### Changed

- CASMHMS-5226 - Add priority value to postgres cluster resource

## [1.30.19] - 2021-10-06

### Changed

- CASMHMS-4951 - Changed HSM to use NAME and ProductPartNumber fields in place of empty Model and PartNumber fields for GPUs discovered on HPE hardware.

- CASMHMS-4954 - Changed HSM to use the NAME field in place of an empty Model field for Enclosures.

## [1.30.18] - 2021-09-28

### Changed

- Changed cray-service version to ~6.0.0

## [1.30.17] - 2021-09-10

### Changed

- Changed the docker image to run as the user nobody

## [1.30.16] - 2021-09-07

### Added

- CASMHMS-5039 - Added support for power capping for Bard Peak nodes.
- Workaround for discovery for Bard Peak to correctly discover node BMCs.

### Fixed

- Bulk postgres operations trying to operate on the same row multiple times.

### Changed

- CASMHMS-5041 - Set the 'Name' field in the power control struct for Apollo 6500.

## [1.30.15] - 2021-08-24

### Changed

- CASMHMS-5036 - Updated the discovery status CT smoke test with troubleshooting steps.

## [1.30.14] - 2021-08-19

### Changed

- CASMHMS-4835 - Changed HSM postgres operations to use bulk Inserts and Updates when working with multiple entries.

## [1.30.13] - 2021-08-10

### Changed

- Added GitHub configuration files.

## [1.30.12] - 2021-08-03

### Changed

- CASMTRIAGE-1808 - Updated the ComponentEndpoints CT test for multiple accelerator components.

## [1.30.11] - 2021-08-02

### Changed

- CASMHMS-4885 - Set pod priority for HSM.

## [1.30.10] - 2021-07-30

### Changed

- CASMHMS-4990 - Add "HPE" to the match list for Cray manufacturer.

## [1.30.9] - 2021-07-26

### Added

- github transition phase 3. Remove stash references.

## [1.30.8] - 2021-07-22

### Added

- Added Jenkins file and Makefile for migrating hms-smd to github.

## [1.30.7] - 2021-07-20

### Added

- CASMHMS-4927 - smd-init prunes previously bloated hwinv_hist database tables of redundant hardware history events.

### Changed

- CASMHMS-4927 - FRU history events are only generated if a change occurred.

### Fixed

- CASMHMS-4971 - Fixed HSM crashing when discovering Bard Peak nodes

## [1.30.6] - 2021-07-01

### Added

- CASMHMS-4930 - Enabled automatic postgres backups in the helm chart.

## [1.30.5] - 2021-07-13

### Changed

- CASMINST-2680 - Updated CT tests for when ncn-m001 is not part of the management cluster.

## [1.30.4] - 2021-06-30

### Security

- CASMHMS-4898 - Updated base container images for security updates.

## [1.30.3] - 2021-06-18

### Fixed

- CASMHMS-4884 - Fixed HSM crashing when manually adding power supplies via POST /Inventory/Hardware

## [1.30.2] - 2021-06-18

### Changed

- CASMINST-2511 - Update the ComponentEndpoints CT test to make InterfaceEnabled an optional EthernetNICInfo field and add it to RedfishSystemInfo.

## [1.30.1] - 2021-06-02

### Changed

- CASMHMS-4842 - HSM now joins a client group with its replicas to share at pool of redfish events from the kafka bus

## [1.29.1] - 2021-06-01

### Fixed

- CASMHMS-4865 - Fixed component filtering when locking components.

## [1.29.0] - 2021-05-28

### Added

- CASMHMS-4706 - Added support for power capping HPE Apollo 6500.

## [1.28.19] - 2021-05-28

### Changed

- CASMPET-4148 - Change smd-postgres pvc size to 100GB

## [1.28.18] - 2021-05-13

### Changed

- CASMHMS-4834 - Modifies Insert, Delete, and Update postgres operations on the v2 locking interface use bulk operations.

## [1.28.17] - 2021-05-14

### Added

- CASMHMS-4836 - Support for parsing redfish events from HPE iLo nodes

## [1.28.16] - 2021-05-10

### Changed

- Changed kubernetes values.yaml for podAntiAffinity from istio-ingressgateway

## [1.28.15] - 2021-05-05

### Changed

- Updated docker-compose files to pull images from Artifactory instead of DTR.

## [1.28.14] - 2021-05-04

### Changed

- CASMHMS-4796 - HSM no longer takes out row exclusive locks in postgres.
- CASMHMS-4796 - Reuses http transport whenever possible.
- CASMHMS-4796 - Pod resources are increased for both HSM and postgres.
- CASMHMS-4796 - Readiness probe timeout is increased.
- CASMHMS-4796 - Set GOMAXPROCS to tune HSM to the CPU resource limits.
- CASMHMS-4796 - Unset SetConnMaxLifetime() so postgres connections can be reused.
- CASMHMS-4796 - Set indexs on role/subrole rows in the components table

## [1.28.13] - 2021-05-04

### Changed

- CASMHMS-4810 - Allow valid nodeAccel type xnames for more than 8 GPUs

## [1.28.12] - 2021-05-03

### Changed
- CASMHMS-4811 - Added anti-affinity for HSM to avoid (if possible) scheduling on the same nodes as the Istio gateways.

## [1.28.11] - 2021-04-28

### Removed

- CASMHMS-4794 - Disabled CT test for the DiscoveryStatus API.

## [1.28.10] - 2021-04-20

### Fixed

- CASMHMS-4751 - Increased the wait-for-postgres resource limit

## [1.28.9] - 2021-04-16

### Fixed

- CASMHMS-4719 - Fix HSM postgres slowness during discovery floods on large (2000+ nodes) systems.

### Changed

- CASMHMS-4719 - Changed FRU tracking to be more simple and avoid long running sql queries.

## [1.28.8] - 2021-04-14

### Fixed

- CASMHMS-4700 - HSM now discovers GPUs in PCI slots on HPE hardware

## [1.28.7] - 2021-04-14

### Fixed

- CASMHMS-4713 - Fix HTTP response leaks

## [1.28.6] - 2021-04-12

### Changed

- CASMHMS-4693 - Update HSM Hardware Inventory CT test to allow empty drive bays.
- CASMHMS-4709 - Update HSM Hardware Inventory CT test to allow more ProcessorType data values.

## [1.28.5] - 2021-04-06

### Fixed

- CASMHMS-4593 - PATCH /v2/Inventory/EthernetInterfaces/<id> now allows ComponentID only patches

## [1.28.4] - 2021-04-06

### Changed

- CASMHMS-4579 - Update the cray-service chart to 2.4.5.

## [1.28.3] - 2021-03-31

### Changed

- CASMHMS-4605 - Update the loftsman/docker-kubectl image to use a production version.

## [1.28.2] - 2021-03-08

### Changed

- Added a note in HSM v1 and v2 Swagger about v1 deprecation.

## [1.28.1] - 2021-02-04

### Changed

- Added User-Agent header to outbound HTTP requests.

## [1.28.0] - 2021-02-01

### Changed

- Updated to MIT License
- Updated HMS libraries to latest
- Code changes to test.go code for updates to hms-cert

## [1.27.1] - 2021-01-20

### Changed

- CASMHMS-4334 Fixed issue with Processor discovery

## [1.27.0] - 2021-01-14

### Changed

- Updated license file.


## [1.26.8] - 2020-12-18

### Changed

- CASMHMS-4295 - Changed partitions API to restrict partition names to the p# or p#.# (hard.soft) naming convention for partitions so they will work correctly with other APIs.

## [1.26.7] - 2020-12-03

### Changed

- CASMHMS-4260 - Change NodeHsnNic hardware inventory data to show as NodeHsnNicFRUInfo instead of HSNNICFRUInfo.

## [1.26.6] - 2020-11-25

### Fixed

- CASMHMS-4246 - Fixed HSM using invalid MAC addresses to generate EthernetInterface entries.

## [1.26.5] - 2020-11-24

### Changed

- CASMHMS-4240 - Change NodeAccel hardware inventory data to show as NodeAccelFRUInfo instead of ProcessorFRUInfo.

## [1.26.4] - 2020-11-23

### Changed

- CASMHMS-4237 - Update NodeAccelRiserFRUInfoRF definitions: remove Manufacturer, add Producer and EngineeringChangeLevel

## [1.26.3] - 2020-11-23

### Added

- CASMHMS-4224 Added the discovery for NetworkAdapters (NodeHsnNic HMS types) to HSM

## [1.26.2] - 2020-11-20

### Added

- CASMHMS-4087 Added the NodeAccelRiser type to represent GPUSubsystem baseboards, ie Redstone

## [1.26.1] - 2020-11-18

### Changed

- CASMHMS-4211 - Added final CA bundle configmap handling to Helm chart.

## [1.26.0] - 2020-11-17

### Changed

- CASMHMS-4158 - The V2 API for Component Ethernet Interfaces now supports associating multiple IP addresses to a single MAC Address. The new IP Address structure has a optional Network field to note which network an IP Address is apart of. Added new APIS to manipulate the IPAddresses
- The V1 Component Ethernet Interfaces API remains unchanged, except for new behavior when performing a PATCH on a component ethernet interface with a new IPAddress that has multiple IP addresses it will return a Bad Request status code as this is a ambiguous situation.

## [1.25.6] - 2020-11-13

### Fixed

- CASMHMS-4077 - HSM now periodically updates the timestamp of currently running discovery jobs.

### Changed

- CASMHMS-4077 - Much of the HSM manual rediscovery path has been parallelized

## [1.25.5] - 2020-11-10

### Changed

- CASMHMS-3848 - HSM now queries HBTD for heartbeat status of nodes it discovers in the 'On' state to see if they should be 'Ready'.

## [1.25.4] - 2020-11-05

### Changed

- CASMHMS-3232 - HSM now retries sending failed SCNs.

## [1.25.3] - 2020-10-29

### Security

- CASMHMS-4148 - Update HMS vendor code for security fix.
- Set grpc go module to v1.29.1 to resolve smd-related grpc/etcd incompatibility issue.

## [1.25.2] - 2020-10-27

### Changed

- CASMHMS-4144 - Update to latest cray-service base chart v2.2.0 to pick up postgres labels.

## [1.25.1] - 2020-10-21

### Security

- CASMHMS-4105 - Updated base Golang Alpine image to resolve libcrypto vulnerability.

## [1.25.0] - 2020-10-19

### Added

- Added a V2 of SMD; V1 is now on the deprecation path.  We have added a new locking and reservations API

## [1.24.1] - 2020-10-16

### Added

- CASMHMS-4111 - Added a POST to the /Inventory/Hardware REST endpoint to generically add hw inventory entries from external sources.

### Removed

- CASMHMS-4111 - Removed HSNInterfaces APIs and functionality

## [1.24.0] - 2020-10-13

### Added

- Added support for TLS certs for Redfish endpoint communcations.

## [1.23.1] - 2020-09-16

### Fixed

- CASMHMS-4026 - HSM now correctly resyncs its ComponentEndpoint cache when a redfish event comes from a PDU controller.

## [1.23.0] - 2020-09-16

### Summary and Scope

These are changes to charts in support of:

- moving to Helm v1/Loftsman v1
- the newest 2.x cray-service base chart
  - upgraded to support Helm v3
  - modified containers/init containers, volume, and persistent volume claim value definitions to be objects instead of arrays
- the newest 0.2.x cray-jobs base chart
  - upgraded to support Helm v3

## [1.22.10] - 2020-09-10

### Security

- CASMHMS-3997 - Updated hms-smd to use latest trusted baseOS images.

## [1.22.9] - 2020-09-10

### Added

- CASMHMS-4018 - Added code to process GPU info from redfish correctly

## [1.22.8] - 2020-09-02

### Added

- CASMHMS-3975 - Added a mechanism for restarting orphaned discovery jobs

## [1.22.7] - 2020-08-18

### Added

- CASMHMS-3509 - Added the hms-base config file into the HSM chart

## [1.22.6] - 2020-08-14

### Changed

- CASMHMS-3807 - Changed PDU discovery behavior to discover outlets as CabinetPDUPowerConnector HMS type.

## [1.22.5] - 2020-08-14

### Changed

- CASMHMS-3914 - Changed HSM to skip node discovery for CMCs with special NodeBMC xname xXcCsSb999

## [1.22.4] - 2020-08-07

### Changed
- CASMHMS-3888 - Changed PDU discovery behavior to allow Cabinet PDU controllers to have more than 1 Cabinet PDU.

## [1.22.3] - 2020-08-05

### Added

- CASMHMS-3871 - Added PowerStatusChange to the list of valid redfish event types for HSM to process.

## [1.22.2] - 2020-07-24

### Changed

- CASMHMS-3818 - CT functional test updates for /State/Components SubRoles and /SCN States.

## [1.22.1] - 2020-07-24

### Changed

- CASMHMS-3815 - Bumped the resource limits and made the compose file work.

## [1.22.0] - 2020-07-21

### Added

- CASMHMS-1466 - Added partition query parameters to /Inventory/Hardware
- CASMHMS-1466 - Added the 'parent_node' column to the hwinv_loc table to be able to associate lower components with partitions of their parents
- CASMHMS-1466 - Added a schema view that includes partition information with hwinv data.
- CASMHMS-1466 - Added the 'laststatus' query parameter to /Inventory/RedfishEndpoints to allow queries to be filtered based on discovery status.

## [1.21.3] - 2020-07-14

### Added

- CASMHMS-2921 - Fru Tracking of sC

## [1.21.2] - 2020-07-06

### Added

- CASMHMS-2919 - Fru Tracking of nC

## [1.21.1] - 2020-07-01

### Changed

- CASMHMS-3617 - Changed 'PATCH /Inventory/EthernetInterfaces' to include 'CompID' as a patchable value.

## [1.21.0] - 2020-06-26

### Added

- CASMHMS-3462 - HSNInterfaces REST API which includes GET/POST/DELETE /Inventory/HSNInterfaces and GET/PATCH/DELETE /Inventory/HSNInterfaces/{xname}

## [1.20.10] - 2020-06-15

### Removed

- CASMHMS-3575 - Disabled CT test for /Defaults/NodeMaps since it is deprecated in favor of SLS.

## [1.20.9] - 2020-06-10

### Added

- CASMHMS-3553 - Updated HSM /State/Components CT test cases for optional 'SubRole' and 'Subtype' fields.

## [1.20.8] - 2020-06-10

### Changed

- CASMHMS-3506 - HSM now treats Ready/Warning StateData patches as only affecting components in the Ready state.

## [1.20.7] - 2020-06-08

### Fixed

- CASMHMS-3526 - fixed job cleanup.

## [1.20.6] - 2020-06-05

### Changed

- CASMHMS-3531 - Updated HSM /State/Components CT test case for optional 'SoftwareStatus' field.
- CASMHMS-3532 - Updated HSM /Subscriptions/SCN CT test case for new subscription keys.

## [1.20.5] - 2020-06-05

### Changed

- Re-inventory triggered by redfish events now only generate "Scanned" hardware history events.

## [1.20.4] - 2020-06-03

### Changed

- removed cray-smd-loader job per CASMHMS-3392

## [1.20.3] - 2020-05-26

### Changed

- Added a locking mechanism for the HSM jobList to prevent crashes.

## [1.20.2] - 2020-05-26

### Changed

- Updated the cray-service chart version.
- Changed smd-init to downgrade as well as upgrade schemas
- smd-init is now built in the same container image as HSM

### Added

- Added a job to delete the previously run smd-init and smd-loader jobs for upgrade/downgrade
- Added a persistent storage volume for storing all previously applied schema migration steps

## [1.20.1] - 2020-05-20

### Changed

- replicaCount now set to 3 in helm chart for resiliency

## [1.20.0] - 2020-05-13

### Added

- Added a REST API for storing and querying for component ethernet interfaces

## [1.19.10] - 2020-05-06

### Changed

- CASMHMS-2966 - Update hms-smd build to use trusted baseOS.

## [1.19.9] - 2020-05-01

### Changed

- Update version of hms-base to 1.7.3, which includes changes for CASMHMS-3403: modifications to xname validation for CMMRectifiers

## [1.19.8] - 2020-04-24

### Changed

- Increased the size of the fru_id column from varchar(63) to varchar(255) in the hwinv_by_loc, hwinv_by_fru, and hwinv_hist HSM database tables.
- Added more robust fruid validation to the fruid generation function.

## [1.19.7] - 2020-04-17

### Changed

- CASMHMS-3241 - Update Redfish endpoint CT test for optional IPAddress field.

## [1.19.6] - 2020-04-16

### Changed

- HSM now sets detached FRUs associated with a disabled RedfishEndpoint from their loc.
- HSM generates "removed" events in hardware history when RedfishEndpoints are disabled

### Fixed

- Fixed a bug in the hardware history cleanup logic causing all history to get deleted each day.
- Fixed a bug in node standby polling jobs causing them to match powerstate stings case-sensitively.

## [1.19.5] - 2020-04-15

### Added

- CASMHMS-3096 - added FRU tracking support for power supplies, specifically CMMRectifiers and NodeEnclosurePowerSupplies

## [1.19.4] - 2020-04-06

### Changed

- HSM now sets components associated with a disabled RedfishEndpoint to 'Empty'

## [1.19.3] - 2020-04-02

### Fixed

- HSM now correctly processes the NULL partition parameter correctly for GET /groups/<group>/members

## [1.19.2] - 2020-03-31

### Added

- Added the IPAddress field to the RedfishEndpoints API as a patchable and a queryable field.

## [1.19.1] - 2020-03-30

### Changed

- CASMHMS-3211 - Update Redfish endpoint CT test for chassis and router BMCs.

## [1.19.0] - 2020-03-26

### Added

- Added a configmap volume mount to the cray-smd deployment to mount as an updatable configfile.
- Added a config file watcher to pick up any new roles/subroles defined in the config file.
- Added /service/values/* REST APIs to list valid values for hms-base enums.

### Changed

- Changed the valid component role and subrole values to be extendable via configfile.

## [1.18.3] - 2020-03-26

### Changed

- CASMHMS-3163 - Add additional cleanup actions for test interrupts to HSM group and partition CT tests.

## [1.18.2] - 2020-03-25

### Fixed

- CASMHMS-3097 - Update Redfish Pkg by standardizing FRUID initialization.

## [1.18.1] - 2020-03-23

### Fixed

- CASMHMS-2929 - Update Redfish Pkg by adding SerialNumber to Processor data.

## [1.18.0] - 2020-03-16

### Fixed

- CASMHMS-3137 - Update HSM CT test for /State/Components to include new 'Class' field.

## [1.17.2] - 2020-03-13

### Changed

- Transitioning a component from Ready to On is no longer a valid state transition
- Redfish events are now processed concurrently

## [1.17.1] - 2020-03-10

### Fixed

- 405 responses to include Allow header with list of allowed HTTP methods

## [1.17.0] - 2020-03-09

### Changed

- Information under the /State/Components REST API now includes the component Class (River/Mountain).

## [1.16.9] - 2020-03-06

### Fixed

- Fixed SLS URL.
- Made Docker compose work. Running `docker-compose up -d` in the root directory now gives you a working HSM with Vault.

## [1.16.8] - 2020-03-03

### Changed

- HSM now delays discovery when processor info is not populated when discovering nodes.

## [1.16.7] - 2020-02-28

### Changed

- Update discovery functions in pkg/redfish to use a default flag of "OK"

## [1.16.6] - 2020-02-26

### Changed

- Create standard FRUID initialization/validation function, apply to Memory and Chassis

## [1.16.5] - 2020-02-26

### Fixed

- HSM segfault when generating hardware history entries.

## [1.16.4] - 2020-02-24

### Changed

- Updated FRUID initialization code for MemoryMods to use unique identifier

## [1.16.3] - 2020-02-21

### Added

- Added SMD_HWINVHIST_AGE_MAX_DAYS environment variable to control when FRU history entries should be cleaned up. This defaults to 365.

### Changed

- HSM generates FRU historical data.

## [1.16.1] - 2020-02-20

### Fixed

- CASMHMS-3007 - redact passwords from redfish struct output.


## [1.16.0] - 2020-02-13

### Added

- Added PATCH /hsm/v1/Inventory/RedfishEndpoints/{xname}

### Changed

- Database version checking now looks for installed schema versions greater than or equal to the expected schema.

## [1.15.0] - 2020-02-11

### Added

- Added functionality to hmsds to store hardware inventory historical data.
- Added /hsm/v1/Inventory/Hardware/History REST endpoint (GET/DELETE)
- Added /hsm/v1/Inventory/Hardware/History/{xname} REST endpoint (GET/DELETE)
- Added /hsm/v1/Inventory/HardwareByFRU/History REST endpoint (GET)
- Added /hsm/v1/Inventory/HardwareByFRU/History/{fruid} REST endpoint (GET/DELETE)

## [1.14.0] - 2020-02-07

### Changed

- CASMHMS-1009 - added support for disks

## [1.13.2] - 2020-02-05

### Changed

- CASMHMS-2908 - RedfishEndpoints API test workaround for Intel firmware v1.93 UANs failing discovery CASMHMS-2767.

## [1.13.1] - 2020-01-31

### Changed

- CASMHMS-2860 - Updated CT test for Hardware FRU tracking API additions.

## [1.13.0] - 2020-01-30

### Changed

- Updated imports to use new hms-base, hms-compcredentials, hms-securestorage, and hms-msgbus repos in place of deprecated hms-common versions.

## [1.12.0] - 2020-01-30

### Added

- Liveness probe & settings

### Changed

- Only log probes when DEBUG or higher
- Increased k8s initialDelaySeconds and periodSeconds

## [1.11.0] - 2020-01-23

### Added

- Added query parameters to /hsm/v1/Inventory/Hardware REST endpoint
- Added query parameters to /hsm/v1/Inventory/HardwareByFRU REST endpoint
- Added query parameters to /hsm/v1/Inventory/Hardware/Query/{xname} REST endpoint
- Implemented /hsm/v1/Inventory/Hardware/Query/{xname} to accept more xnames than just "s0"

## [1.10.6] - 2020-01-22

### Fixed

- Increased size of postgresql volume to 30Gi.

## [1.10.5] - 2020-01-17

### Added

- Additional functional Tavern API tests for CT framework.

## [1.10.4] - 2019-12-20

### Added

- Functional Tavern API tests for CT framework.

## [1.10.3] - 2019-12-12

### Changed

- Updated version of hms-common.

## [1.10.2] - 2019-12-3

### Changed

- Redfish node discovery now waits for all info to be loaded from BIOS

## [1.10.1] - 2019-11-26

### Changed

- Improved retry logic in loader to essentially retry forever.

## [1.10.0] - 2019-11-22

### Added

- Subroles to HSM

## [1.9.5] - 2019-11-20

### Changed

- HSM now reloads node hwinv when nodes power on.

## [1.9.4] - 2019-11-19

### Added

- Added an Enabled field to ComponentEndpoints as a reference to the same field in the parent RedfishEndpoint.

## [1.9.3] - 2019-11-15

### Fixed

- Workaround added for gigabyte nodes with missing Ethernet Interfaces

## [1.9.2] - 2019-11-14

### Fixed

- Istio preventing HSM from receiving redfish events

## [1.9.1] - 2019-11-12

### Changed

- Reduced HSM's default log verbosity

## [1.9.0] - 2019-11-08

### Fixed

- Nodes staying in the Standby state when they don't send redfish events.

## [1.8.8] - 2019-10-28

### Added

- Support for using SLS to get NID and Role assignments for nodes

## [1.8.7] - 2019-10-25

### Added

- The CrayAlerts registry to the list of valid registries for ResourcePowerStateChanged redfish events

## [1.8.6] - 2019-10-23

### Added

- GET /hsm/v1/service/ready REST API for HSM health checks

### Changed

- Liveliness and readiness probes for the HSM deployment now point to GET /hsm/v1/service/ready
- The hmsds log level now gets set to match HSM's log level.

### Fixed

- Missing query parameters, enabled and softwarestatus, in the swagger doc.

## [1.8.5] - 2019-10-17

### Added

- Added Oids to the PowerControl struct

## [1.8.4] - 2019-10-16

### Added

- Discovery of EPO redfish endpoints for chassis.

## [1.8.3] - 2019-10-16

### Added

- POST to /hsm/v1/State/Components
- PUT to /hsm/v1/State/Components/<xname>

## [1.8.2] - 2019-10-11

### Fixed

- PowerControl data discovery for non-mountain components

## [1.8.1] - 2019-10-10

### Fixed

- GET /locks returns all locks instead of get the first.

## [1.8.0] - 2019-10-09

### Added

- REST API for PowerMaps.

## [1.7.2] - 2019-10-03

### Removed

- Redfish credentials from REST API output.

## [1.7.1] - 2019-10-03

### Added

- Power Control Info discovery for mountain nodes

## [1.7.0] - 2019-09-25

### Added

- REST API for component locking.

### Fixed

- Gigabyte node enclosure discovery.

## [1.6.2] - 2019-08-22

### Added

- Support for parsing redfish events from updated Gigabyte nodes

## [1.6.1] - 2019-08-12

### Added

- Added new loader utility which is used to load HSM's Node NID map.

## [1.6.0] - 2019-08-08

### Added

- Changes from hms-common where picked up to include that addition of the 'Management' role.
- The 'Management' role to the HSM swagger document.
- Vault operations were added to smd. Configurable via the 'SMD_RVAULT' and 'SMD_WVAULT' environment variables.
- Vault environment variables, 'VAULT_ADDR' and 'VAULT_SKIP_VERIFY', to values.yaml to point HSM to a Vault instance.
- Product specification to the jenkins file

### Removed

- Unused Mariadb code

### Fixed

- yamllint errors and warnings
- Segfault when if database transactions can't be started
- Temp file creation in testing OS independant.
- AllowableValues for outlet power control
- Schema change for redfish resetTypes

## [1.5.1] - 2019-07-16

### Fixed

- Fixed bug in chart with incorrect `imagesHost` setting.

## [1.5.0] - 2019-07-12

### Changed

- Postgres is now the default and only supported backing store
- cray-smd now uses helm and the Postgres operator.
- cray-smd-init has been re-written to install/upgrade the schema for postgres
  using golang-migrate.

## [1.4.0] - 2019-07-08

### Changed

- Add rediscovery for RedfishEndpoints on PUT updates, with related bug fix.
- Fix xname normalization issues, group/partition normalization issues

## [1.3.1] - 2019-05-29

### Changed

- Fix bad 500 status responses that don't pass through an HMS error and return 400 like they should for a bad request.  These aren't internal DB errors and we don't want to report them that way.

## [1.3.0] - 2019-05-24

### Changed

- Added support for PDU discovery.

## [1.2.0] - 2019-05-16

### Added

- Added /ServiceEndpoints/* REST endpoints to HSM for querying for information on discovered redfish services.
- Added discovery logic to HSM to discover redfish services.
- Added storage logic to hmsds to store discovered redfish service information.
- Added logic to HSM to check for correct schema version.

### Changed

- Changed the table view for service_endpoint_info to correct extracting FQDN info for the redfish endpoint.

### Removed

## [1.1.0] - 2019-05-13

### Added

- Brought in `redfish`, `sharedtest`, and `sm` packages to this repo as they're really specific to HSM.
- Broung in `hmsds` package to the internal part of this repo as it shouldn't even be used by any other services.
- Checked in vendor code for 3rd party dependencies.

### Changed

- Updated Dockerfile to now copy over new `pkg` and `internal` folders when building.

### Removed

- Old version (v1.0.0) of hms-common code.

## [1.0.0] - 2019-05-13

### Added

- This is the initial release. It contains everything that was in `hms-services` at the time with the major exception of being `go mod` based now.

### Changed

### Deprecated

### Removed

### Fixed

### Security<|MERGE_RESOLUTION|>--- conflicted
+++ resolved
@@ -5,19 +5,12 @@
 The format is based on [Keep a Changelog](https://keepachangelog.com/en/1.0.0/),
 and this project adheres to [Semantic Versioning](https://semver.org/spec/v2.0.0.html).
 
-<<<<<<< HEAD
-## [1.43.0] - 2022-02-02
+
+## [1.44.0] - 2022-02-02
 
 ### Added
 
 - CASMHMS-5353 - Added CheckDeputyKeys() method to service_reservations package.
-=======
-## [1.43.0] - 2022-01-31
-
-### Fixed
-
-- CASMHMS-5348 - Fixed NULL value issue with POST /Inventory/EthernetInterfaces
->>>>>>> 216b87e7
 
 ## [1.42.0] - 2022-01-24
 
