--- conflicted
+++ resolved
@@ -5,15 +5,17 @@
 The format is based on [Keep a Changelog](https://keepachangelog.com/en/1.0.0/),
 and this project adheres to [Semantic Versioning](https://semver.org/spec/v2.0.0.html).
 
+## [1.36.0] - 2021-11-19
+
+### Changed
+
+- CASMHMS-5205 - Rename HSM CT smoke tests to swap execution order.
+
 ## [1.35.0] - 2021-11-18
 
 ### Changed
 
-<<<<<<< HEAD
-- CASMHMS-5205 - Rename HSM CT smoke tests to swap execution order.
-=======
 - CASMHMS-5198 - Updated image refs in the chart.
->>>>>>> fe07bda6
 
 ## [1.34.0] - 2021-11-16
 
